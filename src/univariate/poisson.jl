immutable Poisson <: DiscreteUnivariateDistribution
    lambda::Float64
    function Poisson(l::Real)
    	l > zero(l) || error("lambda must be positive")
        new(float64(l))
    end
    Poisson() = new(1.0)
end

insupport(::Poisson, x::Real) = isinteger(x) && zero(x) <= x
insupport(::Type{Poisson}, x::Real) = isinteger(x) && zero(x) <= x

isupperbounded(::Union(Poisson, Type{Poisson})) = false
islowerbounded(::Union(Poisson, Type{Poisson})) = true
isbounded(::Union(Poisson, Type{Poisson})) = false

min(::Union(Poisson, Type{Poisson})) = 0
max(::Union(Poisson, Type{Poisson})) = Inf



mean(d::Poisson) = d.lambda
mode(d::Poisson) = ifloor(d.lambda)
modes(d::Poisson) = [mode(d)]

var(d::Poisson) = d.lambda
skewness(d::Poisson) = 1.0 / sqrt(d.lambda)
kurtosis(d::Poisson) = 1.0 / d.lambda

function entropy(d::Poisson)
    λ = d.lambda
    if λ < 50.0
        s = 0.0
        for k in 1:100
            s += λ^k * lgamma(k + 1.0) / gamma(k + 1.0)
        end
        return λ * (1.0 - log(λ)) + exp(-λ) * s
    else
        return 0.5 * log(2 * pi * e * λ) -
               (1 / (12 * λ)) -
               (1 / (24 * λ * λ)) -
               (19 / (360 * λ * λ * λ))
    end
end


<<<<<<< HEAD
function pdf(d::Poisson, x::Real)
    if !insupport(d,x)
        return 0.0
    end
    if x == 0
        return exp(-d.lambda)
    end
    rcomp(x, d.lambda)/x
end
=======
minimum(::Union(Poisson, Type{Poisson})) = 0
maximum(::Union(Poisson, Type{Poisson})) = Inf
>>>>>>> a3067a26

# Based on:
#   Catherine Loader (2000) "Fast and accurate computation of binomial probabilities"
#   available from:
#     http://projects.scipy.org/scipy/raw-attachment/ticket/620/loader2000Fast.pdf
# Uses slightly different forms instead of D0 function
function logpdf(d::Poisson, x::Real)
    if !insupport(d,x)
        return -Inf
    end
    if x == 0
        return -d.lambda
    end
    x*logmxp1(d.lambda/x)-lstirling(x)-0.5*(log2π+log(x))
end


cdf(d::Poisson, x::Real) = x<0 ? 0.0 : gratio(floor(x)+1.0, d.lambda)[2]
ccdf(d::Poisson, x::Real) = x<0 ? 1.0 : gratio(floor(x)+1.0, d.lambda)[1]


function mgf(d::Poisson, t::Real)
    l = d.lambda
    return exp(l * (exp(t) - 1.0))
end

function cf(d::Poisson, t::Real)
    l = d.lambda
    return exp(l * (exp(im * t) - 1.0))
end



# model fitting

immutable PoissonStats <: SufficientStats
    sx::Float64   # (weighted) sum of x
    tw::Float64   # total sample weight
end

suffstats(::Type{Poisson}, x::Array) = PoissonStats(float64(sum(x)), float64(length(x)))

function suffstats(::Type{Poisson}, x::Array, w::Array{Float64})
    n = length(x)
    n == length(w) || throw(ArgumentError("Inconsistent array lengths."))
    sx = 0.
    tw = 0.
    for i = 1 : n
        @inbounds wi = w[i]
        @inbounds sx += x[i] * wi
        tw += wi
    end
    PoissonStats(sx, tw)
end

fit_mle(::Type{Poisson}, ss::PoissonStats) = Poisson(ss.sx / ss.tw)
<|MERGE_RESOLUTION|>--- conflicted
+++ resolved
@@ -14,8 +14,8 @@
 islowerbounded(::Union(Poisson, Type{Poisson})) = true
 isbounded(::Union(Poisson, Type{Poisson})) = false
 
-min(::Union(Poisson, Type{Poisson})) = 0
-max(::Union(Poisson, Type{Poisson})) = Inf
+minimum(::Union(Poisson, Type{Poisson})) = 0
+maximum(::Union(Poisson, Type{Poisson})) = Inf
 
 
 
@@ -44,7 +44,6 @@
 end
 
 
-<<<<<<< HEAD
 function pdf(d::Poisson, x::Real)
     if !insupport(d,x)
         return 0.0
@@ -54,10 +53,6 @@
     end
     rcomp(x, d.lambda)/x
 end
-=======
-minimum(::Union(Poisson, Type{Poisson})) = 0
-maximum(::Union(Poisson, Type{Poisson})) = Inf
->>>>>>> a3067a26
 
 # Based on:
 #   Catherine Loader (2000) "Fast and accurate computation of binomial probabilities"
