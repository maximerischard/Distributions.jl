--- conflicted
+++ resolved
@@ -8,20 +8,13 @@
     Uniform() = new(0.0, 1.0)
 end
 
-insupport(d::Uniform, x::Real) = d.a <= x <= d.b
-
 isupperbounded(::Union(Uniform, Type{Uniform})) = true
 islowerbounded(::Union(Uniform, Type{Uniform})) = true
 isbounded(::Union(Uniform, Type{Uniform})) = true
 
-<<<<<<< HEAD
-min(d::Uniform) = d.a
-max(d::Uniform) = d.b
-=======
 minimum(d::Uniform) = d.a
 maximum(d::Uniform) = d.b
 insupport(d::Uniform, x::Real) = d.a <= x <= d.b
->>>>>>> a3067a26
 
 
 mean(d::Uniform) = (d.a + d.b) / 2.0
