immutable Binomial <: DiscreteUnivariateDistribution
    size::Int
    prob::Float64
    function Binomial(n::Real, p::Real)
        n >= zero(n) || error("size must be positive")
        zero(p) <= p <= one(p) || error("prob must be in [0, 1]")
        new(int(n), float64(p))
    end
end

Binomial(size::Integer) = Binomial(size, 0.5)
Binomial() = Binomial(1, 0.5)

<<<<<<< HEAD
# handling support
isupperbounded(d::Union(Binomial, Type{Binomial})) = true
islowerbounded(d::Union(Binomial, Type{Binomial})) = true
isbounded(d::Union(Binomial, Type{Binomial})) = true

min(d::Union(Binomial, Type{Binomial})) = 0
max(d::Binomial) = d.size
support(d::Binomial) = 0:d.size
=======
minimum(d::Binomial) = 0
maximum(d::Binomial) = d.size
>>>>>>> a3067a26

insupport(d::Binomial, x::Real) = isinteger(x) && 0 <= x <= d.size



mean(d::Binomial) = d.size * d.prob

median(d::Binomial) = iround(d.size * d.prob)

# TODO: May need to subtract 1 sometimes
# possible to get two equal modes (e.g. prob=0.5, n odd)
mode(d::Binomial) = iround((d.size + 1.0) * d.prob)
modes(d::Binomial) = [mode(d)]

var(d::Binomial) = d.size * d.prob * (1.0 - d.prob)
skewness(d::Binomial) = (1.0 - 2.0 * d.prob) / std(d)
kurtosis(d::Binomial) = (1.0 - 6.0 * d.prob * (1.0 - d.prob)) / var(d)

function entropy(d::Binomial; approx::Bool=false)
    n = d.size
    p1 = d.prob

    (p1 == 0.0 || p1 == 1.0 || n == 0) && return 0.0
    p0 = 1.0 - p1

    if approx 
        return 0.5 * (log(2.0pi * n * p0 * p1) + 1.0) 
    else
        lg = log(p1 / p0)        
        lp = n * log(p0)
        s = exp(lp) * lp
        for k = 1:n
           lp += log((n - k) / (k + 1)) + lg
           s += exp(lp) * lp
        end
        return -s
    end
end

# Based on:
#   Catherine Loader (2000) "Fast and accurate computation of binomial probabilities"
#   available from:
#     http://projects.scipy.org/scipy/raw-attachment/ticket/620/loader2000Fast.pdf
# Uses slightly different form for D(x;n,p) function
function pdf(d::Binomial, x::Real)
    if !insupport(d,x)
        return 0.0
    end
    n, p = d.size, d.prob
    if x == 0
        return exp(n*log1p(-p))
    elseif x == n
        return p^n
    end
    q = 1.0-p
    y = n-x
    brcomp(x,y,p,q)*n/(x*y)
end

function logpdf(d::Binomial, x::Real)
    if !insupport(d,x)
        return -Inf
    end
    n, p = d.size, d.prob
    q = 1.0-p
    y = n-x
    if x == 0
        return n*log1p(-p)
    elseif y ==0
        return n*log(p)
    end
    # TODO: replace lstirling with bcorr
    # need to figure out what to do when x,y < 10
    (lstirling(n) - lstirling(x) - lstirling(y)) +
    x*logmxp1(n*p/x) + y*logmxp1(n*q/y) + 0.5*(log(n/(x*y))-log2π)
end


<<<<<<< HEAD
function cdf(d::Binomial, x::Real)
    if x >= d.size return 1.0 end
    if x < 0 return 0.0 end
    return cdf(Beta(d.size - x, x + 1.0), 1.0 - d.prob)
end
=======
# TODO: May need to subtract 1 sometimes
mode(d::Binomial) = d.size > 0 ? iround((d.size + 1.0) * d.prob) : 0
modes(d::Binomial) = [mode(d)]
>>>>>>> a3067a26

function mgf(d::Binomial, t::Real)
    p = d.prob
    (1.0 - p + p * exp(t))^d.size
end

function cf(d::Binomial, t::Real)
    p = d.prob
    (1.0 - p + p * exp(im * t))^d.size
end

<<<<<<< HEAD
=======
modes(d::Binomial) = iround([d.size * d.prob])

### handling support

isupperbounded(d::Union(Binomial, Type{Binomial})) = true
islowerbounded(d::Union(Binomial, Type{Binomial})) = true
isbounded(d::Union(Binomial, Type{Binomial})) = true

minimum(d::Union(Binomial, Type{Binomial})) = 0
maximum(d::Binomial) = d.size
support(d::Binomial) = 0:d.size

insupport(d::Binomial, x::Real) = isinteger(x) && 0 <= x <= d.size
>>>>>>> a3067a26

## Fit model

immutable BinomialStats <: SufficientStats
    ns::Float64   # the total number of successes
    ne::Float64   # the number of experiments
    n::Int        # the number of trials in each experiment

    function BinomialStats(ns::Real, ne::Real, n::Integer)
        new(float64(ns), float64(ne), int(n))
    end
end

function suffstats{T<:Integer}(::Type{Binomial}, n::Integer, x::Array{T})
    ns = zero(T)
    for xi in x
        0 <= xi <= n || throw(DomainError())
        ns += xi
    end
    BinomialStats(ns, length(x), n)    
end

function suffstats{T<:Integer}(::Type{Binomial}, n::Integer, x::Array{T}, w::Array{Float64})
    ns = 0.
    ne = 0.
    for i = 1:length(x)
        @inbounds xi = x[i]
        0 <= xi <= n || throw(DomainError())
        @inbounds wi = w[i]
        ns += xi * wi
        ne += wi
    end
    BinomialStats(ns, ne, n)   
end

suffstats{T<:Integer}(::Type{Binomial}, data::(Int, Array{T})) = suffstats(Binomial, data...)
suffstats{T<:Integer}(::Type{Binomial}, data::(Int, Array{T}), w::Array{Float64}) = suffstats(Binomial, data..., w)

fit_mle(::Type{Binomial}, ss::BinomialStats) = Binomial(ss.n, ss.ns / (ss.ne * ss.n))

fit_mle{T<:Integer}(::Type{Binomial}, n::Integer, x::Array{T}) = fit_mle(Binomial, suffstats(Binomial, n, x))
fit_mle{T<:Integer}(::Type{Binomial}, n::Integer, x::Array{T}, w::Array{Float64}) = fit_mle(Binomial, suffstats(Binomial, n, x, w))
fit_mle{T<:Integer}(::Type{Binomial}, data::(Int, Array{T})) = fit_mle(Binomial, suffstats(Binomial, data))
fit_mle{T<:Integer}(::Type{Binomial}, data::(Int, Array{T}), w::Array{Float64}) = fit_mle(Binomial, suffstats(Binomial, data, w))<|MERGE_RESOLUTION|>--- conflicted
+++ resolved
@@ -11,22 +11,16 @@
 Binomial(size::Integer) = Binomial(size, 0.5)
 Binomial() = Binomial(1, 0.5)
 
-<<<<<<< HEAD
-# handling support
+
 isupperbounded(d::Union(Binomial, Type{Binomial})) = true
 islowerbounded(d::Union(Binomial, Type{Binomial})) = true
 isbounded(d::Union(Binomial, Type{Binomial})) = true
 
-min(d::Union(Binomial, Type{Binomial})) = 0
-max(d::Binomial) = d.size
+minimum(d::Union(Binomial, Type{Binomial})) = 0
+maximum(d::Binomial) = d.size
 support(d::Binomial) = 0:d.size
-=======
-minimum(d::Binomial) = 0
-maximum(d::Binomial) = d.size
->>>>>>> a3067a26
 
 insupport(d::Binomial, x::Real) = isinteger(x) && 0 <= x <= d.size
-
 
 
 mean(d::Binomial) = d.size * d.prob
@@ -102,17 +96,11 @@
 end
 
 
-<<<<<<< HEAD
 function cdf(d::Binomial, x::Real)
     if x >= d.size return 1.0 end
     if x < 0 return 0.0 end
     return cdf(Beta(d.size - x, x + 1.0), 1.0 - d.prob)
 end
-=======
-# TODO: May need to subtract 1 sometimes
-mode(d::Binomial) = d.size > 0 ? iround((d.size + 1.0) * d.prob) : 0
-modes(d::Binomial) = [mode(d)]
->>>>>>> a3067a26
 
 function mgf(d::Binomial, t::Real)
     p = d.prob
@@ -124,22 +112,6 @@
     (1.0 - p + p * exp(im * t))^d.size
 end
 
-<<<<<<< HEAD
-=======
-modes(d::Binomial) = iround([d.size * d.prob])
-
-### handling support
-
-isupperbounded(d::Union(Binomial, Type{Binomial})) = true
-islowerbounded(d::Union(Binomial, Type{Binomial})) = true
-isbounded(d::Union(Binomial, Type{Binomial})) = true
-
-minimum(d::Union(Binomial, Type{Binomial})) = 0
-maximum(d::Binomial) = d.size
-support(d::Binomial) = 0:d.size
-
-insupport(d::Binomial, x::Real) = isinteger(x) && 0 <= x <= d.size
->>>>>>> a3067a26
 
 ## Fit model
 
